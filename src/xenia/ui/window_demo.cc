/**
 ******************************************************************************
 * Xenia : Xbox 360 Emulator Research Project                                 *
 ******************************************************************************
 * Copyright 2021 Ben Vanik. All rights reserved.                             *
 * Released under the BSD license - see LICENSE in the root for more details. *
 ******************************************************************************
 */

#include <cstring>

#include "third_party/imgui/imgui.h"
#include "xenia/base/clock.h"
#include "xenia/base/logging.h"
#include "xenia/base/profiling.h"
#include "xenia/base/threading.h"
#include "xenia/ui/graphics_provider.h"
#include "xenia/ui/imgui_dialog.h"
#include "xenia/ui/imgui_drawer.h"
#include "xenia/ui/virtual_key.h"
#include "xenia/ui/window.h"
#include "xenia/ui/window_demo.h"

namespace xe {
namespace ui {

WindowDemoApp::~WindowDemoApp() { Profiler::Shutdown(); }

bool WindowDemoApp::OnInitialize() {
  Profiler::Initialize();
  Profiler::ThreadEnter("Main");

  // Create graphics provider that provides the context for the window.
  graphics_provider_ = CreateGraphicsProvider();
  if (!graphics_provider_) {
    return false;
  }

  // Create the window.
  window_ = xe::ui::Window::Create(app_context(), GetName());
  if (!window_->Initialize()) {
    XELOGE("Failed to initialize main window");
    return false;
  }

  // Main menu.
  auto main_menu = MenuItem::Create(MenuItem::Type::kNormal);
  auto file_menu = MenuItem::Create(MenuItem::Type::kPopup, "&File");
  {
    file_menu->AddChild(MenuItem::Create(MenuItem::Type::kString, "&Close",
                                         "Alt+F4",
                                         [this]() { window_->Close(); }));
  }
  main_menu->AddChild(std::move(file_menu));
  auto debug_menu = MenuItem::Create(MenuItem::Type::kPopup, "&Debug");
  {
    debug_menu->AddChild(MenuItem::Create(MenuItem::Type::kString,
                                          "Toggle Profiler &Display", "F3",
                                          []() { Profiler::ToggleDisplay(); }));
    debug_menu->AddChild(MenuItem::Create(MenuItem::Type::kString,
                                          "&Pause/Resume Profiler", "`",
                                          []() { Profiler::TogglePause(); }));
  }
  main_menu->AddChild(std::move(debug_menu));
  window_->set_main_menu(std::move(main_menu));

  // Initial size setting, done here so that it knows the menu exists.
<<<<<<< HEAD
  window->Resize(1920, 1200);

  // Create the graphics context used for drawing and setup the window.
  std::unique_ptr<GraphicsProvider> graphics_provider;
  loop->PostSynchronous([&window, &graphics_provider]() {
    // Create graphics provider and an initial context for the window.
    // The window will finish initialization wtih the context (loading
    // resources, etc).
    graphics_provider = CreateDemoGraphicsProvider(window.get());
    window->set_context(graphics_provider->CreateHostContext(window.get()));

    // Setup the profiler display.
    GraphicsContextLock context_lock(window->context());
    Profiler::set_window(window.get());

    // Enable imgui input.
    window->set_imgui_input_enabled(true);
  });
=======
  window_->Resize(1920, 1200);
>>>>>>> 6241b4f9

  // Create the graphics context for the window. The window will finish
  // initialization with the context (loading resources, etc).
  window_->set_context(graphics_provider_->CreateContext(window_.get()));

  // Setup the profiler display.
  GraphicsContextLock context_lock(window_->context());
  Profiler::set_window(window_.get());

  // Enable imgui input.
  window_->set_imgui_input_enabled(true);

  window_->on_closed.AddListener([this](xe::ui::UIEvent* e) {
    XELOGI("User-initiated death!");
    app_context().QuitFromUIThread();
  });

  window_->on_key_down.AddListener([](xe::ui::KeyEvent* e) {
    switch (e->virtual_key()) {
      case VirtualKey::kF3:
        Profiler::ToggleDisplay();
        break;
      default:
        break;
    }
  });

  window_->on_painting.AddListener([this](xe::ui::UIEvent* e) {
    auto& io = window_->imgui_drawer()->GetIO();

    ImGui::ShowDemoWindow();
    ImGui::ShowMetricsWindow();

    Profiler::Flip();

    // Continuous paint.
    window_->Invalidate();
  });

  return true;
}

}  // namespace ui
}  // namespace xe<|MERGE_RESOLUTION|>--- conflicted
+++ resolved
@@ -65,32 +65,11 @@
   window_->set_main_menu(std::move(main_menu));
 
   // Initial size setting, done here so that it knows the menu exists.
-<<<<<<< HEAD
-  window->Resize(1920, 1200);
-
-  // Create the graphics context used for drawing and setup the window.
-  std::unique_ptr<GraphicsProvider> graphics_provider;
-  loop->PostSynchronous([&window, &graphics_provider]() {
-    // Create graphics provider and an initial context for the window.
-    // The window will finish initialization wtih the context (loading
-    // resources, etc).
-    graphics_provider = CreateDemoGraphicsProvider(window.get());
-    window->set_context(graphics_provider->CreateHostContext(window.get()));
-
-    // Setup the profiler display.
-    GraphicsContextLock context_lock(window->context());
-    Profiler::set_window(window.get());
-
-    // Enable imgui input.
-    window->set_imgui_input_enabled(true);
-  });
-=======
   window_->Resize(1920, 1200);
->>>>>>> 6241b4f9
 
   // Create the graphics context for the window. The window will finish
   // initialization with the context (loading resources, etc).
-  window_->set_context(graphics_provider_->CreateContext(window_.get()));
+  window_->set_context(graphics_provider_->CreateHostContext(window_.get()));
 
   // Setup the profiler display.
   GraphicsContextLock context_lock(window_->context());
