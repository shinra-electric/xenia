--- conflicted
+++ resolved
@@ -24,242 +24,12 @@
 X_STATUS VulkanGraphicsSystem::Setup(cpu::Processor* processor,
                                      kernel::KernelState* kernel_state,
                                      ui::Window* target_window) {
-<<<<<<< HEAD
-  provider_ = xe::ui::vulkan::VulkanProvider::Create(target_window);
-=======
-  // Must create the provider so we can create contexts.
-  auto provider = xe::ui::vulkan::VulkanProvider::Create();
-  device_ = provider->device();
-  provider_ = std::move(provider);
-
-  auto result = GraphicsSystem::Setup(processor, kernel_state, target_window);
-  if (result) {
-    return result;
-  }
-
-  if (target_window) {
-    display_context_ = reinterpret_cast<xe::ui::vulkan::VulkanContext*>(
-        target_window->context());
-  }
-
-  // Create our own command pool we can use for captures.
-  VkCommandPoolCreateInfo create_info = {
-      VK_STRUCTURE_TYPE_COMMAND_POOL_CREATE_INFO,
-      nullptr,
-      VK_COMMAND_POOL_CREATE_TRANSIENT_BIT |
-          VK_COMMAND_POOL_CREATE_RESET_COMMAND_BUFFER_BIT,
-      device_->queue_family_index(),
-  };
-  const ui::vulkan::VulkanDevice::DeviceFunctions& dfn = device_->dfn();
-  auto status =
-      dfn.vkCreateCommandPool(*device_, &create_info, nullptr, &command_pool_);
-  CheckResult(status, "vkCreateCommandPool");
->>>>>>> 6241b4f9
+  provider_ = xe::ui::vulkan::VulkanProvider::Create();
 
   return GraphicsSystem::Setup(processor, kernel_state, target_window);
 }
 
-<<<<<<< HEAD
 void VulkanGraphicsSystem::Shutdown() { GraphicsSystem::Shutdown(); }
-=======
-void VulkanGraphicsSystem::Shutdown() {
-  GraphicsSystem::Shutdown();
-
-  if (command_pool_ != VK_NULL_HANDLE) {
-    const ui::vulkan::VulkanDevice::DeviceFunctions& dfn = device_->dfn();
-    dfn.vkDestroyCommandPool(*device_, command_pool_, nullptr);
-    command_pool_ = VK_NULL_HANDLE;
-  }
-}
-
-std::unique_ptr<RawImage> VulkanGraphicsSystem::Capture() {
-  auto& swap_state = command_processor_->swap_state();
-  std::lock_guard<std::mutex> lock(swap_state.mutex);
-  if (!swap_state.front_buffer_texture) {
-    return nullptr;
-  }
-
-  const ui::vulkan::VulkanDevice::DeviceFunctions& dfn = device_->dfn();
-  VkResult status = VK_SUCCESS;
-
-  VkCommandBufferAllocateInfo alloc_info = {
-      VK_STRUCTURE_TYPE_COMMAND_BUFFER_ALLOCATE_INFO,
-      nullptr,
-      command_pool_,
-      VK_COMMAND_BUFFER_LEVEL_PRIMARY,
-      1,
-  };
-
-  VkCommandBuffer cmd = nullptr;
-  status = dfn.vkAllocateCommandBuffers(*device_, &alloc_info, &cmd);
-  CheckResult(status, "vkAllocateCommandBuffers");
-  if (status != VK_SUCCESS) {
-    return nullptr;
-  }
-
-  VkCommandBufferBeginInfo begin_info = {
-      VK_STRUCTURE_TYPE_COMMAND_BUFFER_BEGIN_INFO,
-      nullptr,
-      VK_COMMAND_BUFFER_USAGE_ONE_TIME_SUBMIT_BIT,
-      nullptr,
-  };
-  dfn.vkBeginCommandBuffer(cmd, &begin_info);
-
-  auto front_buffer =
-      reinterpret_cast<VkImage>(swap_state.front_buffer_texture);
-
-  status = CreateCaptureBuffer(cmd, {swap_state.width, swap_state.height});
-  if (status != VK_SUCCESS) {
-    dfn.vkFreeCommandBuffers(*device_, command_pool_, 1, &cmd);
-    return nullptr;
-  }
-
-  VkImageMemoryBarrier barrier;
-  std::memset(&barrier, 0, sizeof(VkImageMemoryBarrier));
-  barrier.sType = VK_STRUCTURE_TYPE_IMAGE_MEMORY_BARRIER;
-  barrier.srcAccessMask = VK_ACCESS_TRANSFER_WRITE_BIT;
-  barrier.dstAccessMask = VK_ACCESS_TRANSFER_READ_BIT;
-  barrier.oldLayout = VK_IMAGE_LAYOUT_GENERAL;
-  barrier.newLayout = VK_IMAGE_LAYOUT_GENERAL;
-  barrier.srcQueueFamilyIndex = VK_QUEUE_FAMILY_IGNORED;
-  barrier.dstQueueFamilyIndex = VK_QUEUE_FAMILY_IGNORED;
-  barrier.image = front_buffer;
-  barrier.subresourceRange = {VK_IMAGE_ASPECT_COLOR_BIT, 0, 1, 0, 1};
-  dfn.vkCmdPipelineBarrier(cmd, VK_PIPELINE_STAGE_TOP_OF_PIPE_BIT,
-                           VK_PIPELINE_STAGE_TOP_OF_PIPE_BIT, 0, 0, nullptr, 0,
-                           nullptr, 1, &barrier);
-
-  // Copy front buffer into capture image.
-  VkBufferImageCopy region = {
-      0,         0,
-      0,         {VK_IMAGE_ASPECT_COLOR_BIT, 0, 0, 1},
-      {0, 0, 0}, {swap_state.width, swap_state.height, 1},
-  };
-
-  dfn.vkCmdCopyImageToBuffer(cmd, front_buffer, VK_IMAGE_LAYOUT_GENERAL,
-                             capture_buffer_, 1, &region);
-
-  VkBufferMemoryBarrier memory_barrier = {
-      VK_STRUCTURE_TYPE_MEMORY_BARRIER,
-      nullptr,
-      VK_ACCESS_TRANSFER_WRITE_BIT,
-      VK_ACCESS_HOST_READ_BIT | VK_ACCESS_MEMORY_READ_BIT,
-      VK_QUEUE_FAMILY_IGNORED,
-      VK_QUEUE_FAMILY_IGNORED,
-      capture_buffer_,
-      0,
-      VK_WHOLE_SIZE,
-  };
-  dfn.vkCmdPipelineBarrier(cmd, VK_PIPELINE_STAGE_ALL_COMMANDS_BIT,
-                           VK_PIPELINE_STAGE_BOTTOM_OF_PIPE_BIT, 0, 0, nullptr,
-                           1, &memory_barrier, 0, nullptr);
-
-  status = dfn.vkEndCommandBuffer(cmd);
-
-  // Submit commands and wait.
-  if (status == VK_SUCCESS) {
-    std::lock_guard<std::mutex> lock(device_->primary_queue_mutex());
-    VkSubmitInfo submit_info = {
-        VK_STRUCTURE_TYPE_SUBMIT_INFO,
-        nullptr,
-        0,
-        nullptr,
-        nullptr,
-        1,
-        &cmd,
-        0,
-        nullptr,
-    };
-    status =
-        dfn.vkQueueSubmit(device_->primary_queue(), 1, &submit_info, nullptr);
-    CheckResult(status, "vkQueueSubmit");
-
-    if (status == VK_SUCCESS) {
-      status = dfn.vkQueueWaitIdle(device_->primary_queue());
-      CheckResult(status, "vkQueueWaitIdle");
-    }
-  }
-
-  dfn.vkFreeCommandBuffers(*device_, command_pool_, 1, &cmd);
-
-  void* data;
-  if (status == VK_SUCCESS) {
-    status = dfn.vkMapMemory(*device_, capture_buffer_memory_, 0, VK_WHOLE_SIZE,
-                             0, &data);
-    CheckResult(status, "vkMapMemory");
-  }
-
-  if (status == VK_SUCCESS) {
-    std::unique_ptr<RawImage> raw_image(new RawImage());
-    raw_image->width = swap_state.width;
-    raw_image->height = swap_state.height;
-    raw_image->stride = swap_state.width * 4;
-    raw_image->data.resize(raw_image->stride * raw_image->height);
-
-    std::memcpy(raw_image->data.data(), data,
-                raw_image->stride * raw_image->height);
-
-    dfn.vkUnmapMemory(*device_, capture_buffer_memory_);
-    DestroyCaptureBuffer();
-    return raw_image;
-  }
-
-  DestroyCaptureBuffer();
-  return nullptr;
-}
-
-VkResult VulkanGraphicsSystem::CreateCaptureBuffer(VkCommandBuffer cmd,
-                                                   VkExtent2D extents) {
-  const ui::vulkan::VulkanDevice::DeviceFunctions& dfn = device_->dfn();
-  VkResult status = VK_SUCCESS;
-
-  VkBufferCreateInfo buffer_info = {
-      VK_STRUCTURE_TYPE_BUFFER_CREATE_INFO,
-      nullptr,
-      0,
-      extents.width * extents.height * 4,
-      VK_BUFFER_USAGE_TRANSFER_DST_BIT | VK_BUFFER_USAGE_TRANSFER_SRC_BIT,
-      VK_SHARING_MODE_EXCLUSIVE,
-      0,
-      nullptr,
-  };
-  status =
-      dfn.vkCreateBuffer(*device_, &buffer_info, nullptr, &capture_buffer_);
-  if (status != VK_SUCCESS) {
-    return status;
-  }
-
-  capture_buffer_size_ = extents.width * extents.height * 4;
-
-  // Bind memory to buffer.
-  VkMemoryRequirements mem_requirements;
-  dfn.vkGetBufferMemoryRequirements(*device_, capture_buffer_,
-                                    &mem_requirements);
-  capture_buffer_memory_ = device_->AllocateMemory(
-      mem_requirements, VK_MEMORY_PROPERTY_HOST_VISIBLE_BIT |
-                            VK_MEMORY_PROPERTY_HOST_COHERENT_BIT);
-  assert_not_null(capture_buffer_memory_);
-
-  status = dfn.vkBindBufferMemory(*device_, capture_buffer_,
-                                  capture_buffer_memory_, 0);
-  CheckResult(status, "vkBindImageMemory");
-  if (status != VK_SUCCESS) {
-    dfn.vkDestroyBuffer(*device_, capture_buffer_, nullptr);
-    return status;
-  }
-
-  return status;
-}
-
-void VulkanGraphicsSystem::DestroyCaptureBuffer() {
-  const ui::vulkan::VulkanDevice::DeviceFunctions& dfn = device_->dfn();
-  dfn.vkDestroyBuffer(*device_, capture_buffer_, nullptr);
-  dfn.vkFreeMemory(*device_, capture_buffer_memory_, nullptr);
-  capture_buffer_ = nullptr;
-  capture_buffer_memory_ = nullptr;
-  capture_buffer_size_ = 0;
-}
->>>>>>> 6241b4f9
 
 std::unique_ptr<CommandProcessor>
 VulkanGraphicsSystem::CreateCommandProcessor() {
@@ -268,72 +38,13 @@
 }
 
 void VulkanGraphicsSystem::Swap(xe::ui::UIEvent* e) {
-  if (!command_processor_ || !display_context_) {
+  if (!command_processor_) {
     return;
   }
 
   auto& swap_state = command_processor_->swap_state();
-<<<<<<< HEAD
   std::lock_guard<std::mutex> lock(swap_state.mutex);
   swap_state.pending = false;
-=======
-  if (display_context_->WasLost()) {
-    // We're crashing. Cheese it.
-    swap_state.pending = false;
-    return;
-  }
-
-  {
-    std::lock_guard<std::mutex> lock(swap_state.mutex);
-    if (!swap_state.pending) {
-      // return;
-    }
-
-    swap_state.pending = false;
-  }
-
-  if (!swap_state.front_buffer_texture) {
-    // Not yet ready.
-    return;
-  }
-
-  const ui::vulkan::VulkanDevice::DeviceFunctions& dfn = device_->dfn();
-  auto swap_chain = display_context_->swap_chain();
-  auto copy_cmd_buffer = swap_chain->copy_cmd_buffer();
-  auto front_buffer =
-      reinterpret_cast<VkImage>(swap_state.front_buffer_texture);
-
-  VkImageMemoryBarrier barrier;
-  std::memset(&barrier, 0, sizeof(VkImageMemoryBarrier));
-  barrier.sType = VK_STRUCTURE_TYPE_IMAGE_MEMORY_BARRIER;
-  barrier.srcAccessMask = VK_ACCESS_TRANSFER_WRITE_BIT;
-  barrier.dstAccessMask = VK_ACCESS_TRANSFER_READ_BIT;
-  barrier.oldLayout = VK_IMAGE_LAYOUT_GENERAL;
-  barrier.newLayout = VK_IMAGE_LAYOUT_GENERAL;
-  barrier.srcQueueFamilyIndex = VK_QUEUE_FAMILY_IGNORED;
-  barrier.dstQueueFamilyIndex = VK_QUEUE_FAMILY_IGNORED;
-  barrier.image = front_buffer;
-  barrier.subresourceRange = {VK_IMAGE_ASPECT_COLOR_BIT, 0, 1, 0, 1};
-  dfn.vkCmdPipelineBarrier(copy_cmd_buffer, VK_PIPELINE_STAGE_TRANSFER_BIT,
-                           VK_PIPELINE_STAGE_TRANSFER_BIT, 0, 0, nullptr, 0,
-                           nullptr, 1, &barrier);
-
-  VkImageBlit region;
-  region.srcSubresource = {VK_IMAGE_ASPECT_COLOR_BIT, 0, 0, 1};
-  region.srcOffsets[0] = {0, 0, 0};
-  region.srcOffsets[1] = {static_cast<int32_t>(swap_state.width),
-                          static_cast<int32_t>(swap_state.height), 1};
-
-  region.dstSubresource = {VK_IMAGE_ASPECT_COLOR_BIT, 0, 0, 1};
-  region.dstOffsets[0] = {0, 0, 0};
-  region.dstOffsets[1] = {static_cast<int32_t>(swap_chain->surface_width()),
-                          static_cast<int32_t>(swap_chain->surface_height()),
-                          1};
-  dfn.vkCmdBlitImage(copy_cmd_buffer, front_buffer, VK_IMAGE_LAYOUT_GENERAL,
-                     swap_chain->surface_image(),
-                     VK_IMAGE_LAYOUT_TRANSFER_DST_OPTIMAL, 1, &region,
-                     VK_FILTER_LINEAR);
->>>>>>> 6241b4f9
 }
 
 }  // namespace vulkan
